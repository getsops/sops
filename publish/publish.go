--- conflicted
+++ resolved
@@ -1,12 +1,9 @@
 package publish
 
-<<<<<<< HEAD
 import "fmt"
 
-=======
 // Destination represents actions which all destination types
 // must implement in order to be used by SOPS
->>>>>>> 9998e16c
 type Destination interface {
 	Upload(fileContents []byte, fileName string) error
 	UploadUnencrypted(data map[string]interface{}, fileName string) error
