/*
Package config provides a way to find and load SOPS configuration files
*/
package config //import "github.com/getsops/sops/v3/config"

import (
	"fmt"
	"os"
	"path"
	"path/filepath"
	"regexp"
	"strings"

	"github.com/getsops/sops/v3"
	"github.com/getsops/sops/v3/age"
	"github.com/getsops/sops/v3/azkv"
	"github.com/getsops/sops/v3/gcpkms"
	"github.com/getsops/sops/v3/hcvault"
	"github.com/getsops/sops/v3/kms"
	"github.com/getsops/sops/v3/ocikms"
	"github.com/getsops/sops/v3/pgp"
	"github.com/getsops/sops/v3/publish"
	"go.yaml.in/yaml/v3"
)

type fileSystem interface {
	Stat(name string) (os.FileInfo, error)
}

type osFS struct {
	stat func(string) (os.FileInfo, error)
}

func (fs osFS) Stat(name string) (os.FileInfo, error) {
	return fs.stat(name)
}

var fs fileSystem = osFS{stat: os.Stat}

const (
	maxDepth            = 100
	configFileName      = ".sops.yaml"
	alternateConfigName = ".sops.yml"
)

// ConfigFileResult contains the path to a config file and any warnings
type ConfigFileResult struct {
	Path    string
	Warning string
}

// LookupConfigFile looks for a sops config file in the current working directory
// and on parent directories, up to the maxDepth limit.
// It returns a result containing the file path and any warnings.
func LookupConfigFile(start string) (ConfigFileResult, error) {
	filepath := path.Dir(start)
	var foundAlternatePath string

	for i := 0; i < maxDepth; i++ {
		configPath := path.Join(filepath, configFileName)
		_, err := fs.Stat(configPath)
		if err == nil {
			result := ConfigFileResult{Path: configPath}

			if foundAlternatePath != "" {
				result.Warning = fmt.Sprintf(
					"ignoring %q when searching for config file; the config file must be called %q; using %q instead",
					foundAlternatePath, configFileName, configPath)
			}
			return result, nil
		}

		// Check for alternate filename if we haven't found one yet
		if foundAlternatePath == "" {
			alternatePath := path.Join(filepath, alternateConfigName)
			_, altErr := fs.Stat(alternatePath)
			if altErr == nil {
				foundAlternatePath = alternatePath
			}
		}

		filepath = path.Join(filepath, "..")
	}

	// No config file found
	result := ConfigFileResult{}
	if foundAlternatePath != "" {
		result.Warning = fmt.Sprintf(
			"ignoring %q when searching for config file; the config file must be called %q",
			foundAlternatePath, configFileName)
	}

	return result, fmt.Errorf("config file not found")
}

// FindConfigFile looks for a sops config file in the current working directory and on parent directories, up to the limit defined by the maxDepth constant.
func FindConfigFile(start string) (string, error) {
	result, err := LookupConfigFile(start)
	return result.Path, err
}

type DotenvStoreConfig struct{}

type INIStoreConfig struct{}

type JSONStoreConfig struct {
	Indent int `yaml:"indent"`
}

type JSONBinaryStoreConfig struct {
	Indent int `yaml:"indent"`
}

type YAMLStoreConfig struct {
	Indent int `yaml:"indent"`
}

type StoresConfig struct {
	Dotenv     DotenvStoreConfig     `yaml:"dotenv"`
	INI        INIStoreConfig        `yaml:"ini"`
	JSONBinary JSONBinaryStoreConfig `yaml:"json_binary"`
	JSON       JSONStoreConfig       `yaml:"json"`
	YAML       YAMLStoreConfig       `yaml:"yaml"`
}

type configFile struct {
	CreationRules    []creationRule    `yaml:"creation_rules"`
	DestinationRules []destinationRule `yaml:"destination_rules"`
	Stores           StoresConfig      `yaml:"stores"`
}

type keyGroup struct {
	Merge   []keyGroup   `yaml:"merge"`
	KMS     []kmsKey     `yaml:"kms"`
	GCPKMS  []gcpKmsKey  `yaml:"gcp_kms"`
	AzureKV []azureKVKey `yaml:"azure_keyvault"`
	Vault   []string     `yaml:"hc_vault"`
	Age     []string     `yaml:"age"`
<<<<<<< HEAD
	OCIKMS  []string     `yaml:"oci_kms"`
	PGP     []string
=======
	PGP     []string     `yaml:"pgp"`
>>>>>>> 123f6075
}

type gcpKmsKey struct {
	ResourceID string `yaml:"resource_id"`
}

type kmsKey struct {
	Arn        string             `yaml:"arn"`
	Role       string             `yaml:"role,omitempty"`
	Context    map[string]*string `yaml:"context"`
	AwsProfile string             `yaml:"aws_profile"`
}

type azureKVKey struct {
	VaultURL string `yaml:"vaultUrl"`
	Key      string `yaml:"key"`
	Version  string `yaml:"version"`
}

type destinationRule struct {
	PathRegex        string       `yaml:"path_regex"`
	S3Bucket         string       `yaml:"s3_bucket"`
	S3Prefix         string       `yaml:"s3_prefix"`
	GCSBucket        string       `yaml:"gcs_bucket"`
	GCSPrefix        string       `yaml:"gcs_prefix"`
	VaultPath        string       `yaml:"vault_path"`
	VaultAddress     string       `yaml:"vault_address"`
	VaultKVMountName string       `yaml:"vault_kv_mount_name"`
	VaultKVVersion   int          `yaml:"vault_kv_version"`
	RecreationRule   creationRule `yaml:"recreation_rule,omitempty"`
	OmitExtensions   bool         `yaml:"omit_extensions"`
}

type creationRule struct {
	PathRegex               string      `yaml:"path_regex"`
	KMS                     interface{} `yaml:"kms"` // string or []string
	AwsProfile              string      `yaml:"aws_profile"`
	OCIKMS                  string      `yaml:"oci_kms"`
	Age                     interface{} `yaml:"age"`                  // string or []string
	PGP                     interface{} `yaml:"pgp"`                  // string or []string
	GCPKMS                  interface{} `yaml:"gcp_kms"`              // string or []string
	AzureKeyVault           interface{} `yaml:"azure_keyvault"`       // string or []string
	VaultURI                interface{} `yaml:"hc_vault_transit_uri"` // string or []string
	KeyGroups               []keyGroup  `yaml:"key_groups"`
	ShamirThreshold         int         `yaml:"shamir_threshold"`
	UnencryptedSuffix       string      `yaml:"unencrypted_suffix"`
	EncryptedSuffix         string      `yaml:"encrypted_suffix"`
	UnencryptedRegex        string      `yaml:"unencrypted_regex"`
	EncryptedRegex          string      `yaml:"encrypted_regex"`
	UnencryptedCommentRegex string      `yaml:"unencrypted_comment_regex"`
	EncryptedCommentRegex   string      `yaml:"encrypted_comment_regex"`
	MACOnlyEncrypted        bool        `yaml:"mac_only_encrypted"`
}

// Helper methods to safely extract keys as []string
func (c *creationRule) GetKMSKeys() ([]string, error) {
	return parseKeyField(c.KMS, "kms")
}

func (c *creationRule) GetAgeKeys() ([]string, error) {
	return parseKeyField(c.Age, "age")
}

func (c *creationRule) GetPGPKeys() ([]string, error) {
	return parseKeyField(c.PGP, "pgp")
}

func (c *creationRule) GetGCPKMSKeys() ([]string, error) {
	return parseKeyField(c.GCPKMS, "gcp_kms")
}

func (c *creationRule) GetAzureKeyVaultKeys() ([]string, error) {
	return parseKeyField(c.AzureKeyVault, "azure_keyvault")
}

func (c *creationRule) GetVaultURIs() ([]string, error) {
	return parseKeyField(c.VaultURI, "hc_vault_transit_uri")
}

// Utility function to handle both string and []string
func parseKeyField(field interface{}, fieldName string) ([]string, error) {
	if field == nil {
		return []string{}, nil
	}

	switch v := field.(type) {
	case string:
		if v == "" {
			return []string{}, nil
		}
		// Existing CSV parsing logic
		keys := strings.Split(v, ",")
		result := make([]string, 0, len(keys))
		for _, key := range keys {
			trimmed := strings.TrimSpace(key)
			if trimmed != "" { // Skip empty strings (fixes trailing comma issue)
				result = append(result, trimmed)
			}
		}
		return result, nil
	case []interface{}:
		result := make([]string, len(v))
		for i, item := range v {
			if str, ok := item.(string); ok {
				result[i] = str
			} else {
				return nil, fmt.Errorf("invalid %s key configuration: expected string in list, got %T", fieldName, item)
			}
		}
		return result, nil
	case []string:
		return v, nil
	default:
		return nil, fmt.Errorf("invalid %s key configuration: expected string, []string, or nil, got %T", fieldName, field)
	}
}

func NewStoresConfig() *StoresConfig {
	storesConfig := &StoresConfig{}
	storesConfig.JSON.Indent = -1
	storesConfig.JSONBinary.Indent = -1
	return storesConfig
}

// Load loads a sops config file into a temporary struct
func (f *configFile) load(bytes []byte) error {
	err := yaml.Unmarshal(bytes, f)
	if err != nil {
		return fmt.Errorf("Could not unmarshal config file: %s", err)
	}
	return nil
}

// Config is the configuration for a given SOPS file
type Config struct {
	KeyGroups               []sops.KeyGroup
	ShamirThreshold         int
	UnencryptedSuffix       string
	EncryptedSuffix         string
	UnencryptedRegex        string
	EncryptedRegex          string
	UnencryptedCommentRegex string
	EncryptedCommentRegex   string
	MACOnlyEncrypted        bool
	Destination             publish.Destination
	OmitExtensions          bool
}

func deduplicateKeygroup(group sops.KeyGroup) sops.KeyGroup {
	var deduplicatedKeygroup sops.KeyGroup

	unique := make(map[string]bool)
	for _, v := range group {
		key := fmt.Sprintf("%T/%v", v, v.ToString())
		if _, ok := unique[key]; ok {
			// key already contained, therefore not unique
			continue
		}

		deduplicatedKeygroup = append(deduplicatedKeygroup, v)
		unique[key] = true
	}

	return deduplicatedKeygroup
}

func extractMasterKeys(group keyGroup) (sops.KeyGroup, error) {
	var keyGroup sops.KeyGroup
	for _, k := range group.Merge {
		subKeyGroup, err := extractMasterKeys(k)
		if err != nil {
			return nil, err
		}
		keyGroup = append(keyGroup, subKeyGroup...)
	}

	for _, k := range group.Age {
		keys, err := age.MasterKeysFromRecipients(k)
		if err != nil {
			return nil, err
		}
		for _, key := range keys {
			keyGroup = append(keyGroup, key)
		}
	}
	for _, k := range group.OCIKMS {
		keyGroup = append(keyGroup, ocikms.NewMasterKeyFromOCID(k))
	}
	for _, k := range group.PGP {
		keyGroup = append(keyGroup, pgp.NewMasterKeyFromFingerprint(k))
	}
	for _, k := range group.KMS {
		keyGroup = append(keyGroup, kms.NewMasterKeyWithProfile(k.Arn, k.Role, k.Context, k.AwsProfile))
	}
	for _, k := range group.GCPKMS {
		keyGroup = append(keyGroup, gcpkms.NewMasterKeyFromResourceID(k.ResourceID))
	}
	for _, k := range group.AzureKV {
		keyGroup = append(keyGroup, azkv.NewMasterKey(k.VaultURL, k.Key, k.Version))
	}
	for _, k := range group.Vault {
		if masterKey, err := hcvault.NewMasterKeyFromURI(k); err == nil {
			keyGroup = append(keyGroup, masterKey)
		} else {
			return nil, err
		}
	}
	return deduplicateKeygroup(keyGroup), nil
}

func getKeysWithValidation(getKeysFunc func() ([]string, error), keyType string) ([]string, error) {
	keys, err := getKeysFunc()
	if err != nil {
		return nil, fmt.Errorf("invalid %s key configuration: %w", keyType, err)
	}
	return keys, nil
}

func getKeyGroupsFromCreationRule(cRule *creationRule, kmsEncryptionContext map[string]*string) ([]sops.KeyGroup, error) {
	var groups []sops.KeyGroup
	if len(cRule.KeyGroups) > 0 {
		for _, group := range cRule.KeyGroups {
			keyGroup, err := extractMasterKeys(group)
			if err != nil {
				return nil, err
			}
			for _, k := range group.OCIKMS {
				keyGroup = append(keyGroup, ocikms.NewMasterKeyFromOCID(k))
			}
			groups = append(groups, keyGroup)
		}
	} else {
		var keyGroup sops.KeyGroup
		ageKeys, err := getKeysWithValidation(cRule.GetAgeKeys, "age")
		if err != nil {
			return nil, err
		}

		if len(ageKeys) > 0 {
			ageKeys, err := age.MasterKeysFromRecipients(strings.Join(ageKeys, ","))
			if err != nil {
				return nil, err
			} else {
				for _, ak := range ageKeys {
					keyGroup = append(keyGroup, ak)
				}
			}
		}
		pgpKeys, err := getKeysWithValidation(cRule.GetPGPKeys, "pgp")
		if err != nil {
			return nil, err
		}
		for _, k := range pgp.MasterKeysFromFingerprintString(strings.Join(pgpKeys, ",")) {
			keyGroup = append(keyGroup, k)
		}
		kmsKeys, err := getKeysWithValidation(cRule.GetKMSKeys, "kms")
		if err != nil {
			return nil, err
		}
		for _, k := range kms.MasterKeysFromArnString(strings.Join(kmsKeys, ","), kmsEncryptionContext, cRule.AwsProfile) {
			keyGroup = append(keyGroup, k)
		}
		gcpkmsKeys, err := getKeysWithValidation(cRule.GetGCPKMSKeys, "gcpkms")
		if err != nil {
			return nil, err
		}
		for _, k := range gcpkms.MasterKeysFromResourceIDString(strings.Join(gcpkmsKeys, ",")) {
			keyGroup = append(keyGroup, k)
		}
		for _, k := range ocikms.MasterKeysFromOCIDString(cRule.OCIKMS) {
			keyGroup = append(keyGroup, k)
		}
		azKeys, err := getKeysWithValidation(cRule.GetAzureKeyVaultKeys, "azure_keyvault")
		if err != nil {
			return nil, err
		}
		azureKeys, err := azkv.MasterKeysFromURLs(strings.Join(azKeys, ","))
		if err != nil {
			return nil, err
		}
		for _, k := range azureKeys {
			keyGroup = append(keyGroup, k)
		}
		vaultKeyUris, err := getKeysWithValidation(cRule.GetVaultURIs, "vault")
		if err != nil {
			return nil, err
		}
		vaultKeys, err := hcvault.NewMasterKeysFromURIs(strings.Join(vaultKeyUris, ","))
		if err != nil {
			return nil, err
		}
		for _, k := range vaultKeys {
			keyGroup = append(keyGroup, k)
		}
		groups = append(groups, keyGroup)
	}
	return groups, nil
}

func loadConfigFile(confPath string) (*configFile, error) {
	confBytes, err := os.ReadFile(confPath)
	if err != nil {
		return nil, fmt.Errorf("could not read config file: %s", err)
	}
	conf := &configFile{}
	conf.Stores = *NewStoresConfig()
	err = conf.load(confBytes)
	if err != nil {
		return nil, fmt.Errorf("error loading config: %s", err)
	}
	return conf, nil
}

func configFromRule(rule *creationRule, kmsEncryptionContext map[string]*string) (*Config, error) {
	cryptRuleCount := 0
	if rule.UnencryptedSuffix != "" {
		cryptRuleCount++
	}
	if rule.EncryptedSuffix != "" {
		cryptRuleCount++
	}
	if rule.UnencryptedRegex != "" {
		cryptRuleCount++
	}
	if rule.EncryptedRegex != "" {
		cryptRuleCount++
	}
	if rule.UnencryptedCommentRegex != "" {
		cryptRuleCount++
	}
	if rule.EncryptedCommentRegex != "" {
		cryptRuleCount++
	}

	if cryptRuleCount > 1 {
		return nil, fmt.Errorf("error loading config: cannot use more than one of encrypted_suffix, unencrypted_suffix, encrypted_regex, unencrypted_regex, encrypted_comment_regex, or unencrypted_comment_regex for the same rule")
	}

	groups, err := getKeyGroupsFromCreationRule(rule, kmsEncryptionContext)
	if err != nil {
		return nil, err
	}

	return &Config{
		KeyGroups:               groups,
		ShamirThreshold:         rule.ShamirThreshold,
		UnencryptedSuffix:       rule.UnencryptedSuffix,
		EncryptedSuffix:         rule.EncryptedSuffix,
		UnencryptedRegex:        rule.UnencryptedRegex,
		EncryptedRegex:          rule.EncryptedRegex,
		UnencryptedCommentRegex: rule.UnencryptedCommentRegex,
		EncryptedCommentRegex:   rule.EncryptedCommentRegex,
		MACOnlyEncrypted:        rule.MACOnlyEncrypted,
	}, nil
}

func parseDestinationRuleForFile(conf *configFile, filePath string, kmsEncryptionContext map[string]*string) (*Config, error) {
	var rule *creationRule
	var dRule *destinationRule

	if len(conf.DestinationRules) > 0 {
		for _, r := range conf.DestinationRules {
			if r.PathRegex == "" {
				dRule = &r
				rule = &dRule.RecreationRule
				break
			}
			if r.PathRegex != "" {
				if match, _ := regexp.MatchString(r.PathRegex, filePath); match {
					dRule = &r
					rule = &dRule.RecreationRule
					break
				}
			}
		}
	}

	if dRule == nil {
		return nil, fmt.Errorf("error loading config: no matching destination found in config")
	}

	var dest publish.Destination
	destinationCount := 0
	if dRule.S3Bucket != "" {
		destinationCount++
	}
	if dRule.GCSBucket != "" {
		destinationCount++
	}
	if dRule.VaultPath != "" {
		destinationCount++
	}

	if destinationCount > 1 {
		return nil, fmt.Errorf("error loading config: more than one destinations were found in a single destination rule, you can only use one per rule")
	}
	if dRule.S3Bucket != "" {
		dest = publish.NewS3Destination(dRule.S3Bucket, dRule.S3Prefix)
	}
	if dRule.GCSBucket != "" {
		dest = publish.NewGCSDestination(dRule.GCSBucket, dRule.GCSPrefix)
	}
	if dRule.VaultPath != "" {
		dest = publish.NewVaultDestination(dRule.VaultAddress, dRule.VaultPath, dRule.VaultKVMountName, dRule.VaultKVVersion)
	}

	config, err := configFromRule(rule, kmsEncryptionContext)
	if err != nil {
		return nil, err
	}
	config.Destination = dest
	config.OmitExtensions = dRule.OmitExtensions

	return config, nil
}

func parseCreationRuleForFile(conf *configFile, confPath, filePath string, kmsEncryptionContext map[string]*string) (*Config, error) {
	// If config file doesn't contain CreationRules (it's empty or only contains DestionationRules), assume it does not exist
	if conf.CreationRules == nil {
		return nil, nil
	}

	configDir, err := filepath.Abs(filepath.Dir(confPath))
	if err != nil {
		return nil, err
	}

	// compare file path relative to path of config file
	filePath = strings.TrimPrefix(filePath, configDir+string(filepath.Separator))

	var rule *creationRule

	for _, r := range conf.CreationRules {
		if r.PathRegex == "" {
			rule = &r
			break
		}
		reg, err := regexp.Compile(r.PathRegex)
		if err != nil {
			return nil, fmt.Errorf("can not compile regexp: %w", err)
		}
		if reg.MatchString(filePath) {
			rule = &r
			break
		}
	}

	if rule == nil {
		return nil, fmt.Errorf("error loading config: no matching creation rules found")
	}

	config, err := configFromRule(rule, kmsEncryptionContext)
	if err != nil {
		return nil, err
	}

	return config, nil
}

// LoadCreationRuleForFile load the configuration for a given SOPS file from the config file at confPath. A kmsEncryptionContext
// should be provided for configurations that do not contain key groups, as there's no way to specify context inside
// a SOPS config file outside of key groups.
func LoadCreationRuleForFile(confPath string, filePath string, kmsEncryptionContext map[string]*string) (*Config, error) {
	conf, err := loadConfigFile(confPath)
	if err != nil {
		return nil, err
	}

	return parseCreationRuleForFile(conf, confPath, filePath, kmsEncryptionContext)
}

// LoadDestinationRuleForFile works the same as LoadCreationRuleForFile, but gets the "creation_rule" from the matching destination_rule's
// "recreation_rule".
func LoadDestinationRuleForFile(confPath string, filePath string, kmsEncryptionContext map[string]*string) (*Config, error) {
	conf, err := loadConfigFile(confPath)
	if err != nil {
		return nil, err
	}
	return parseDestinationRuleForFile(conf, filePath, kmsEncryptionContext)
}

func LoadStoresConfig(confPath string) (*StoresConfig, error) {
	conf, err := loadConfigFile(confPath)
	if err != nil {
		return nil, err
	}
	return &conf.Stores, nil
}<|MERGE_RESOLUTION|>--- conflicted
+++ resolved
@@ -136,12 +136,8 @@
 	AzureKV []azureKVKey `yaml:"azure_keyvault"`
 	Vault   []string     `yaml:"hc_vault"`
 	Age     []string     `yaml:"age"`
-<<<<<<< HEAD
 	OCIKMS  []string     `yaml:"oci_kms"`
-	PGP     []string
-=======
 	PGP     []string     `yaml:"pgp"`
->>>>>>> 123f6075
 }
 
 type gcpKmsKey struct {
