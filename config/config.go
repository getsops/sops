--- conflicted
+++ resolved
@@ -176,26 +176,6 @@
 }
 
 type creationRule struct {
-<<<<<<< HEAD
-	PathRegex               string `yaml:"path_regex"`
-	KMS                     string
-	AwsProfile              string `yaml:"aws_profile"`
-	Age                     string `yaml:"age"`
-	PGP                     string
-	GCPKMS                  string     `yaml:"gcp_kms"`
-	OVHKMS                  string     `yaml:"ovh_kms"`
-	AzureKeyVault           string     `yaml:"azure_keyvault"`
-	VaultURI                string     `yaml:"hc_vault_transit_uri"`
-	KeyGroups               []keyGroup `yaml:"key_groups"`
-	ShamirThreshold         int        `yaml:"shamir_threshold"`
-	UnencryptedSuffix       string     `yaml:"unencrypted_suffix"`
-	EncryptedSuffix         string     `yaml:"encrypted_suffix"`
-	UnencryptedRegex        string     `yaml:"unencrypted_regex"`
-	EncryptedRegex          string     `yaml:"encrypted_regex"`
-	UnencryptedCommentRegex string     `yaml:"unencrypted_comment_regex"`
-	EncryptedCommentRegex   string     `yaml:"encrypted_comment_regex"`
-	MACOnlyEncrypted        bool       `yaml:"mac_only_encrypted"`
-=======
 	PathRegex               string      `yaml:"path_regex"`
 	KMS                     interface{} `yaml:"kms"` // string or []string
 	AwsProfile              string      `yaml:"aws_profile"`
@@ -204,6 +184,7 @@
 	GCPKMS                  interface{} `yaml:"gcp_kms"`              // string or []string
 	AzureKeyVault           interface{} `yaml:"azure_keyvault"`       // string or []string
 	VaultURI                interface{} `yaml:"hc_vault_transit_uri"` // string or []string
+	OVHKMS                  string      `yaml:"ovh_kms"`
 	KeyGroups               []keyGroup  `yaml:"key_groups"`
 	ShamirThreshold         int         `yaml:"shamir_threshold"`
 	UnencryptedSuffix       string      `yaml:"unencrypted_suffix"`
@@ -276,7 +257,6 @@
 	default:
 		return nil, fmt.Errorf("invalid %s key configuration: expected string, []string, or nil, got %T", fieldName, field)
 	}
->>>>>>> a11b859e
 }
 
 func NewStoresConfig() *StoresConfig {
@@ -432,22 +412,11 @@
 		for _, k := range gcpkms.MasterKeysFromResourceIDString(strings.Join(gcpkmsKeys, ",")) {
 			keyGroup = append(keyGroup, k)
 		}
-<<<<<<< HEAD
-		ovhKeys, err := ovhkms.MasterKeysFromResourceIDString(cRule.OVHKMS)
-		if err != nil {
-			return nil, err
-		}
-		for _, k := range ovhKeys {
-			keyGroup = append(keyGroup, k)
-		}
-		azureKeys, err := azkv.MasterKeysFromURLs(cRule.AzureKeyVault)
-=======
 		azKeys, err := getKeysWithValidation(cRule.GetAzureKeyVaultKeys, "azure_keyvault")
 		if err != nil {
 			return nil, err
 		}
 		azureKeys, err := azkv.MasterKeysFromURLs(strings.Join(azKeys, ","))
->>>>>>> a11b859e
 		if err != nil {
 			return nil, err
 		}
