package dotenv

import (
	"strings"
	"testing"

	"github.com/stretchr/testify/assert"
	"go.mozilla.org/sops/v3"
)

<<<<<<< HEAD
var PLAIN = []byte(strings.TrimLeft(`
VAR1=val1
VAR2=val2
#comment
VAR3_unencrypted=val3
VAR4=val4\nval4
`, "\n"))

var BRANCH = sops.TreeBranch{
	sops.TreeItem{
		Key:   "VAR1",
		Value: "val1",
	},
	sops.TreeItem{
		Key:   "VAR2",
		Value: "val2",
	},
	sops.TreeItem{
		Key:   sops.Comment{"comment"},
		Value: nil,
	},
	sops.TreeItem{
		Key:   "VAR3_unencrypted",
		Value: "val3",
	},
	sops.TreeItem{
		Key:   "VAR4",
		Value: "val4\nval4",
	},
=======
var ORIGINAL_PLAIN = []byte(strings.TrimLeft(`
#Comment
#    Trimmed comment 
UNQUOTED=value
UNQUOTED_ESCAPED_NEWLINE=escaped\nnewline
UNQUOTED_WHITESPACE= trimmed whitespace 
SINGLEQUOTED='value'
SINGLEQUOTED_NEWLINE='real
newline'
SINGLEQUOTED_ESCAPED_NEWLINE='escaped\nnewline'
SINGLEQUOTED_ESCAPED_QUOTE='escaped\'quote'
SINGLEQUOTED_WHITESPACE=' untrimmed whitespace '
DOUBLEQUOTED="value"
DOUBLEQUOTED_NEWLINE="real
newline"
DOUBLEQUOTED_ESCAPED_NEWLINE="real\nnewline"
DOUBLEQUOTED_ESCAPED_QUOTE="escaped\"quote"
DOUBLEQUOTED_WHITESPACE=" untrimmed whitespace "
`, "\n"))

var EMITTED_PLAIN = []byte(strings.TrimLeft(`
# Comment
# Trimmed comment
UNQUOTED='value'
UNQUOTED_ESCAPED_NEWLINE='escaped\nnewline'
UNQUOTED_WHITESPACE='trimmed whitespace'
SINGLEQUOTED='value'
SINGLEQUOTED_NEWLINE='real
newline'
SINGLEQUOTED_ESCAPED_NEWLINE='escaped\nnewline'
SINGLEQUOTED_ESCAPED_QUOTE='escaped\'quote'
SINGLEQUOTED_WHITESPACE=' untrimmed whitespace '
DOUBLEQUOTED='value'
DOUBLEQUOTED_NEWLINE='real
newline'
DOUBLEQUOTED_ESCAPED_NEWLINE='real
newline'
DOUBLEQUOTED_ESCAPED_QUOTE='escaped"quote'
DOUBLEQUOTED_WHITESPACE=' untrimmed whitespace '
`, "\n"))

var BRANCH = sops.TreeBranch{
	sops.TreeItem{Key: sops.Comment{"Comment"}, Value: nil},
	sops.TreeItem{Key: sops.Comment{"Trimmed comment"}, Value: nil},
	sops.TreeItem{Key: "UNQUOTED", Value: "value"},
	sops.TreeItem{Key: "UNQUOTED_ESCAPED_NEWLINE", Value: "escaped\\nnewline"},
	sops.TreeItem{Key: "UNQUOTED_WHITESPACE", Value: "trimmed whitespace"},
	sops.TreeItem{Key: "SINGLEQUOTED", Value: "value"},
	sops.TreeItem{Key: "SINGLEQUOTED_NEWLINE", Value: "real\nnewline"},
	sops.TreeItem{Key: "SINGLEQUOTED_ESCAPED_NEWLINE", Value: "escaped\\nnewline"},
	sops.TreeItem{Key: "SINGLEQUOTED_ESCAPED_QUOTE", Value: "escaped'quote"},
	sops.TreeItem{Key: "SINGLEQUOTED_WHITESPACE", Value: " untrimmed whitespace "},
	sops.TreeItem{Key: "DOUBLEQUOTED", Value: "value"},
	sops.TreeItem{Key: "DOUBLEQUOTED_NEWLINE", Value: "real\nnewline"},
	sops.TreeItem{Key: "DOUBLEQUOTED_ESCAPED_NEWLINE", Value: "real\nnewline"},
	sops.TreeItem{Key: "DOUBLEQUOTED_ESCAPED_QUOTE", Value: "escaped\"quote"},
	sops.TreeItem{Key: "DOUBLEQUOTED_WHITESPACE", Value: " untrimmed whitespace "},
>>>>>>> 8f93ee37
}

func TestLoadPlainFile(t *testing.T) {
	branches, err := (&Store{}).LoadPlainFile(ORIGINAL_PLAIN)
	assert.Nil(t, err)
	assert.Equal(t, BRANCH, branches[0])
}

func TestInvalidKeyError(t *testing.T) {
	_, err := (&Store{}).LoadPlainFile([]byte("INVALID KEY=irrelevant value"))
	assert.Equal(t, err.Error(), "invalid dotenv key: \"INVALID KEY\"")
}

func TestEmitPlainFile(t *testing.T) {
	branches := sops.TreeBranches{
		BRANCH,
	}
	bytes, err := (&Store{}).EmitPlainFile(branches)
	assert.Nil(t, err)
	assert.Equal(t, EMITTED_PLAIN, bytes)
}

func TestEmitValueString(t *testing.T) {
	bytes, err := (&Store{}).EmitValue("hello")
	assert.Nil(t, err)
	assert.Equal(t, []byte("hello"), bytes)
}

func TestEmitValueNonstring(t *testing.T) {
	_, err := (&Store{}).EmitValue(BRANCH)
	assert.NotNil(t, err)
}<|MERGE_RESOLUTION|>--- conflicted
+++ resolved
@@ -8,37 +8,6 @@
 	"go.mozilla.org/sops/v3"
 )
 
-<<<<<<< HEAD
-var PLAIN = []byte(strings.TrimLeft(`
-VAR1=val1
-VAR2=val2
-#comment
-VAR3_unencrypted=val3
-VAR4=val4\nval4
-`, "\n"))
-
-var BRANCH = sops.TreeBranch{
-	sops.TreeItem{
-		Key:   "VAR1",
-		Value: "val1",
-	},
-	sops.TreeItem{
-		Key:   "VAR2",
-		Value: "val2",
-	},
-	sops.TreeItem{
-		Key:   sops.Comment{"comment"},
-		Value: nil,
-	},
-	sops.TreeItem{
-		Key:   "VAR3_unencrypted",
-		Value: "val3",
-	},
-	sops.TreeItem{
-		Key:   "VAR4",
-		Value: "val4\nval4",
-	},
-=======
 var ORIGINAL_PLAIN = []byte(strings.TrimLeft(`
 #Comment
 #    Trimmed comment 
@@ -96,7 +65,6 @@
 	sops.TreeItem{Key: "DOUBLEQUOTED_ESCAPED_NEWLINE", Value: "real\nnewline"},
 	sops.TreeItem{Key: "DOUBLEQUOTED_ESCAPED_QUOTE", Value: "escaped\"quote"},
 	sops.TreeItem{Key: "DOUBLEQUOTED_WHITESPACE", Value: " untrimmed whitespace "},
->>>>>>> 8f93ee37
 }
 
 func TestLoadPlainFile(t *testing.T) {
