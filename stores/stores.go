--- conflicted
+++ resolved
@@ -15,11 +15,8 @@
 	"fmt"
 
 	"go.mozilla.org/sops/v3"
-<<<<<<< HEAD
 	"go.mozilla.org/sops/v3/aliyunkms"
-=======
 	"go.mozilla.org/sops/v3/age"
->>>>>>> 10497733
 	"go.mozilla.org/sops/v3/azkv"
 	"go.mozilla.org/sops/v3/gcpkms"
 	"go.mozilla.org/sops/v3/hcvault"
@@ -41,7 +38,6 @@
 // in order to allow the binary format to stay backwards compatible over time, but at the same time allow the internal
 // representation SOPS uses to change over time.
 type Metadata struct {
-<<<<<<< HEAD
 	ShamirThreshold           int            `yaml:"shamir_threshold,omitempty" json:"shamir_threshold,omitempty"`
 	KeyGroups                 []keygroup     `yaml:"key_groups,omitempty" json:"key_groups,omitempty"`
 	KMSKeys                   []kmskey       `yaml:"kms" json:"kms"`
@@ -49,6 +45,7 @@
 	AzureKeyVaultKeys         []azkvkey      `yaml:"azure_kv" json:"azure_kv"`
 	ALIYUNKMSKeys             []aliyunkmskey `yaml:"gcp_kms" json:"aliyun_kms"`
 	VaultKeys                 []vaultkey     `yaml:"hc_vault" json:"hc_vault"`
+  AgeKeys                   []agekey    `yaml:"age" json:"age"`
 	LastModified              string         `yaml:"lastmodified" json:"lastmodified"`
 	MessageAuthenticationCode string         `yaml:"mac" json:"mac"`
 	PGPKeys                   []pgpkey       `yaml:"pgp" json:"pgp"`
@@ -59,41 +56,6 @@
 	Version                   string         `yaml:"version" json:"version"`
 }
 
-type keygroup struct {
-	PGPKeys           []pgpkey       `yaml:"pgp,omitempty" json:"pgp,omitempty"`
-	KMSKeys           []kmskey       `yaml:"kms,omitempty" json:"kms,omitempty"`
-	GCPKMSKeys        []gcpkmskey    `yaml:"gcp_kms,omitempty" json:"gcp_kms,omitempty"`
-	AzureKeyVaultKeys []azkvkey      `yaml:"azure_kv,omitempty" json:"azure_kv,omitempty"`
-	VaultKeys         []vaultkey     `yaml:"hc_vault" json:"hc_vault"`
-	ALIYUNKMSKeys     []aliyunkmskey `yaml:"gcp_kms,omitempty" json:"gcp_kms,omitempty"`
-=======
-	ShamirThreshold           int         `yaml:"shamir_threshold,omitempty" json:"shamir_threshold,omitempty"`
-	KeyGroups                 []keygroup  `yaml:"key_groups,omitempty" json:"key_groups,omitempty"`
-	KMSKeys                   []kmskey    `yaml:"kms" json:"kms"`
-	GCPKMSKeys                []gcpkmskey `yaml:"gcp_kms" json:"gcp_kms"`
-	AzureKeyVaultKeys         []azkvkey   `yaml:"azure_kv" json:"azure_kv"`
-	VaultKeys                 []vaultkey  `yaml:"hc_vault" json:"hc_vault"`
-	AgeKeys                   []agekey    `yaml:"age" json:"age"`
-	LastModified              string      `yaml:"lastmodified" json:"lastmodified"`
-	MessageAuthenticationCode string      `yaml:"mac" json:"mac"`
-	PGPKeys                   []pgpkey    `yaml:"pgp" json:"pgp"`
-	UnencryptedSuffix         string      `yaml:"unencrypted_suffix,omitempty" json:"unencrypted_suffix,omitempty"`
-	EncryptedSuffix           string      `yaml:"encrypted_suffix,omitempty" json:"encrypted_suffix,omitempty"`
-	UnencryptedRegex          string      `yaml:"unencrypted_regex,omitempty" json:"unencrypted_regex,omitempty"`
-	EncryptedRegex            string      `yaml:"encrypted_regex,omitempty" json:"encrypted_regex,omitempty"`
-	Version                   string      `yaml:"version" json:"version"`
-}
-
-type keygroup struct {
-	PGPKeys           []pgpkey    `yaml:"pgp,omitempty" json:"pgp,omitempty"`
-	KMSKeys           []kmskey    `yaml:"kms,omitempty" json:"kms,omitempty"`
-	GCPKMSKeys        []gcpkmskey `yaml:"gcp_kms,omitempty" json:"gcp_kms,omitempty"`
-	AzureKeyVaultKeys []azkvkey   `yaml:"azure_kv,omitempty" json:"azure_kv,omitempty"`
-	VaultKeys         []vaultkey  `yaml:"hc_vault" json:"hc_vault"`
-	AgeKeys           []agekey    `yaml:"age" json:"age"`
->>>>>>> 10497733
-}
-
 type pgpkey struct {
 	CreatedAt        string `yaml:"created_at" json:"created_at"`
 	EncryptedDataKey string `yaml:"enc" json:"enc"`
@@ -131,16 +93,15 @@
 	EncryptedDataKey string `yaml:"enc" json:"enc"`
 }
 
-<<<<<<< HEAD
+type agekey struct {
+	Recipient        string `yaml:"recipient" json:"recipient"`
+	EncryptedDataKey string `yaml:"enc" json:"enc"`
+}
+
 type aliyunkmskey struct {
 	Role             string `yaml:"role" json:"role"`
 	RegionID         string `yaml:"region_id" json:"region_id"`
 	CreatedAt        string `yaml:"created_at" json:"created_at"`
-=======
-type agekey struct {
-	Recipient        string `yaml:"recipient" json:"recipient"`
->>>>>>> 10497733
-	EncryptedDataKey string `yaml:"enc" json:"enc"`
 }
 
 // MetadataFromInternal converts an internal SOPS metadata representation to a representation appropriate for storage
@@ -161,11 +122,8 @@
 		m.GCPKMSKeys = gcpkmsKeysFromGroup(group)
 		m.VaultKeys = vaultKeysFromGroup(group)
 		m.AzureKeyVaultKeys = azkvKeysFromGroup(group)
-<<<<<<< HEAD
 		m.ALIYUNKMSKeys = aliyunkmsKeysFromGroup(group)
-=======
 		m.AgeKeys = ageKeysFromGroup(group)
->>>>>>> 10497733
 	} else {
 		for _, group := range sopsMetadata.KeyGroups {
 			m.KeyGroups = append(m.KeyGroups, keygroup{
@@ -174,11 +132,8 @@
 				GCPKMSKeys:        gcpkmsKeysFromGroup(group),
 				VaultKeys:         vaultKeysFromGroup(group),
 				AzureKeyVaultKeys: azkvKeysFromGroup(group),
-<<<<<<< HEAD
 				ALIYUNKMSKeys:     aliyunkmsKeysFromGroup(group),
-=======
 				AgeKeys:           ageKeysFromGroup(group),
->>>>>>> 10497733
 			})
 		}
 	}
@@ -262,7 +217,6 @@
 	return
 }
 
-<<<<<<< HEAD
 func aliyunkmsKeysFromGroup(group sops.KeyGroup) (keys []aliyunkmskey) {
 	for _, key := range group {
 		switch key := key.(type) {
@@ -271,14 +225,18 @@
 				Role:             key.Role,
 				RegionID:         key.RegionID,
 				CreatedAt:        key.CreationDate.Format(time.RFC3339),
-=======
+        })
+		}
+	}
+	return
+}
+        
 func ageKeysFromGroup(group sops.KeyGroup) (keys []agekey) {
 	for _, key := range group {
 		switch key := key.(type) {
 		case *age.MasterKey:
 			keys = append(keys, agekey{
 				Recipient:        key.Recipient,
->>>>>>> 10497733
 				EncryptedDataKey: key.EncryptedKey,
 			})
 		}
@@ -331,11 +289,7 @@
 	}, nil
 }
 
-<<<<<<< HEAD
-func internalGroupFrom(kmsKeys []kmskey, pgpKeys []pgpkey, gcpKmsKeys []gcpkmskey, azkvKeys []azkvkey, vaultKeys []vaultkey, aliyunKmsKeys []aliyunkmskey) (sops.KeyGroup, error) {
-=======
-func internalGroupFrom(kmsKeys []kmskey, pgpKeys []pgpkey, gcpKmsKeys []gcpkmskey, azkvKeys []azkvkey, vaultKeys []vaultkey, ageKeys []agekey) (sops.KeyGroup, error) {
->>>>>>> 10497733
+func internalGroupFrom(kmsKeys []kmskey, pgpKeys []pgpkey, gcpKmsKeys []gcpkmskey, azkvKeys []azkvkey, vaultKeys []vaultkey, ageKeys []agekey, aliyunKmsKeys []aliyunkmskey) (sops.KeyGroup, error) {
 	var internalGroup sops.KeyGroup
 	for _, kmsKey := range kmsKeys {
 		k, err := kmsKey.toInternal()
@@ -372,13 +326,17 @@
 		}
 		internalGroup = append(internalGroup, k)
 	}
-<<<<<<< HEAD
+
 	for _, aliyunKmsKey := range aliyunKmsKeys {
 		k, err := aliyunKmsKey.toInternal()
-=======
+		if err != nil {
+			return nil, err
+		}
+		internalGroup = append(internalGroup, k)
+	}
+
 	for _, ageKey := range ageKeys {
 		k, err := ageKey.toInternal()
->>>>>>> 10497733
 		if err != nil {
 			return nil, err
 		}
@@ -389,13 +347,8 @@
 
 func (m *Metadata) internalKeygroups() ([]sops.KeyGroup, error) {
 	var internalGroups []sops.KeyGroup
-<<<<<<< HEAD
-	if len(m.PGPKeys) > 0 || len(m.KMSKeys) > 0 || len(m.GCPKMSKeys) > 0 || len(m.AzureKeyVaultKeys) > 0 || len(m.VaultKeys) > 0 || len(m.ALIYUNKMSKeys) > 0 {
-		internalGroup, err := internalGroupFrom(m.KMSKeys, m.PGPKeys, m.GCPKMSKeys, m.AzureKeyVaultKeys, m.VaultKeys, m.ALIYUNKMSKeys)
-=======
-	if len(m.PGPKeys) > 0 || len(m.KMSKeys) > 0 || len(m.GCPKMSKeys) > 0 || len(m.AzureKeyVaultKeys) > 0 || len(m.VaultKeys) > 0 || len(m.AgeKeys) > 0 {
-		internalGroup, err := internalGroupFrom(m.KMSKeys, m.PGPKeys, m.GCPKMSKeys, m.AzureKeyVaultKeys, m.VaultKeys, m.AgeKeys)
->>>>>>> 10497733
+	if len(m.PGPKeys) > 0 || len(m.KMSKeys) > 0 || len(m.GCPKMSKeys) > 0 || len(m.AzureKeyVaultKeys) > 0 || len(m.VaultKeys) > 0 || len(m.AgeKeys) > 0 || len(m.ALIYUNKMSKeys) > 0 {
+		internalGroup, err := internalGroupFrom(m.KMSKeys, m.PGPKeys, m.GCPKMSKeys, m.AzureKeyVaultKeys, m.VaultKeys, m.AgeKeys, m.ALIYUNKMSKeys)
 		if err != nil {
 			return nil, err
 		}
@@ -403,11 +356,7 @@
 		return internalGroups, nil
 	} else if len(m.KeyGroups) > 0 {
 		for _, group := range m.KeyGroups {
-<<<<<<< HEAD
-			internalGroup, err := internalGroupFrom(group.KMSKeys, group.PGPKeys, group.GCPKMSKeys, group.AzureKeyVaultKeys, group.VaultKeys, group.ALIYUNKMSKeys)
-=======
-			internalGroup, err := internalGroupFrom(group.KMSKeys, group.PGPKeys, group.GCPKMSKeys, group.AzureKeyVaultKeys, group.VaultKeys, group.AgeKeys)
->>>>>>> 10497733
+			internalGroup, err := internalGroupFrom(group.KMSKeys, group.PGPKeys, group.GCPKMSKeys, group.AzureKeyVaultKeys, group.VaultKeys, group.AgeKeys, group.ALIYUNKMSKeys)
 			if err != nil {
 				return nil, err
 			}
