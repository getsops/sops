package keyservice

import (
	"fmt"

	"go.mozilla.org/sops/azkv"
	"go.mozilla.org/sops/gcpkms"
	"go.mozilla.org/sops/kms"
	"go.mozilla.org/sops/pgp"
	"golang.org/x/net/context"
	"google.golang.org/grpc"
	"google.golang.org/grpc/codes"
	"google.golang.org/grpc/status"
)

// Server is a key service server that uses SOPS MasterKeys to fulfill requests
type Server struct {
	// Prompt indicates whether the server should prompt before decrypting or encrypting data
	Prompt bool
}

func (ks *Server) encryptWithPgp(key *PgpKey, plaintext []byte) ([]byte, error) {
	pgpKey := pgp.NewMasterKeyFromFingerprint(key.Fingerprint)
	err := pgpKey.Encrypt(plaintext)
	if err != nil {
		return nil, err
	}
	return []byte(pgpKey.EncryptedKey), nil
}

func (ks *Server) encryptWithKms(key *KmsKey, plaintext []byte) ([]byte, error) {
<<<<<<< HEAD
	ctx := make(map[string]*string)
	for k, v := range key.Context {
		value := v
		ctx[k] = &value
	}
	kmsKey := kms.MasterKey{
		Arn:               key.Arn,
		Role:              key.Role,
		EncryptionContext: ctx,
		AwsProfile:        key.AwsProfile,
	}
=======
	kmsKey := kmsKeyToMasterKey(key)
>>>>>>> f2e48b1a
	err := kmsKey.Encrypt(plaintext)
	if err != nil {
		return nil, err
	}
	return []byte(kmsKey.EncryptedKey), nil
}

func (ks *Server) encryptWithGcpKms(key *GcpKmsKey, plaintext []byte) ([]byte, error) {
	gcpKmsKey := gcpkms.MasterKey{
		ResourceID: key.ResourceId,
	}
	err := gcpKmsKey.Encrypt(plaintext)
	if err != nil {
		return nil, err
	}
	return []byte(gcpKmsKey.EncryptedKey), nil
}

func (ks *Server) encryptWithAzureKeyVault(key *AzureKeyVaultKey, plaintext []byte) ([]byte, error) {
	azkvKey := azkv.MasterKey{
		VaultURL: key.VaultUrl,
		Name:     key.Name,
		Version:  key.Version,
	}
	err := azkvKey.Encrypt(plaintext)
	if err != nil {
		return nil, err
	}
	return []byte(azkvKey.EncryptedKey), nil
}

func (ks *Server) decryptWithPgp(key *PgpKey, ciphertext []byte) ([]byte, error) {
	pgpKey := pgp.NewMasterKeyFromFingerprint(key.Fingerprint)
	pgpKey.EncryptedKey = string(ciphertext)
	plaintext, err := pgpKey.Decrypt()
	return []byte(plaintext), err
}

func (ks *Server) decryptWithKms(key *KmsKey, ciphertext []byte) ([]byte, error) {
<<<<<<< HEAD
	ctx := make(map[string]*string)
	for k, v := range key.Context {
		value := v
		ctx[k] = &value
	}
	kmsKey := kms.MasterKey{
		Arn:               key.Arn,
		Role:              key.Role,
		EncryptionContext: ctx,
		AwsProfile:        key.AwsProfile,
	}
=======
	kmsKey := kmsKeyToMasterKey(key)
>>>>>>> f2e48b1a
	kmsKey.EncryptedKey = string(ciphertext)
	plaintext, err := kmsKey.Decrypt()
	return []byte(plaintext), err
}

func (ks *Server) decryptWithGcpKms(key *GcpKmsKey, ciphertext []byte) ([]byte, error) {
	gcpKmsKey := gcpkms.MasterKey{
		ResourceID: key.ResourceId,
	}
	gcpKmsKey.EncryptedKey = string(ciphertext)
	plaintext, err := gcpKmsKey.Decrypt()
	return []byte(plaintext), err
}

func (ks *Server) decryptWithAzureKeyVault(key *AzureKeyVaultKey, ciphertext []byte) ([]byte, error) {
	azkvKey := azkv.MasterKey{
		VaultURL: key.VaultUrl,
		Name:     key.Name,
		Version:  key.Version,
	}
	azkvKey.EncryptedKey = string(ciphertext)
	plaintext, err := azkvKey.Decrypt()
	return []byte(plaintext), err
}

// Encrypt takes an encrypt request and encrypts the provided plaintext with the provided key, returning the encrypted
// result
func (ks Server) Encrypt(ctx context.Context,
	req *EncryptRequest) (*EncryptResponse, error) {
	key := *req.Key
	var response *EncryptResponse
	switch k := key.KeyType.(type) {
	case *Key_PgpKey:
		ciphertext, err := ks.encryptWithPgp(k.PgpKey, req.Plaintext)
		if err != nil {
			return nil, err
		}
		response = &EncryptResponse{
			Ciphertext: ciphertext,
		}
	case *Key_KmsKey:
		ciphertext, err := ks.encryptWithKms(k.KmsKey, req.Plaintext)
		if err != nil {
			return nil, err
		}
		response = &EncryptResponse{
			Ciphertext: ciphertext,
		}
	case *Key_GcpKmsKey:
		ciphertext, err := ks.encryptWithGcpKms(k.GcpKmsKey, req.Plaintext)
		if err != nil {
			return nil, err
		}
		response = &EncryptResponse{
			Ciphertext: ciphertext,
		}
	case *Key_AzureKeyvaultKey:
		ciphertext, err := ks.encryptWithAzureKeyVault(k.AzureKeyvaultKey, req.Plaintext)
		if err != nil {
			return nil, err
		}
		response = &EncryptResponse{
			Ciphertext: ciphertext,
		}
	case nil:
		return nil, status.Errorf(codes.NotFound, "Must provide a key")
	default:
		return nil, status.Errorf(codes.NotFound, "Unknown key type")
	}
	if ks.Prompt {
		err := ks.prompt(key, "encrypt")
		if err != nil {
			return nil, err
		}
	}
	return response, nil
}

func keyToString(key Key) string {
	switch k := key.KeyType.(type) {
	case *Key_PgpKey:
		return fmt.Sprintf("PGP key with fingerprint %s", k.PgpKey.Fingerprint)
	case *Key_KmsKey:
		return fmt.Sprintf("AWS KMS key with ARN %s", k.KmsKey.Arn)
	case *Key_GcpKmsKey:
		return fmt.Sprintf("GCP KMS key with resource ID %s", k.GcpKmsKey.ResourceId)
	case *Key_AzureKeyvaultKey:
		return fmt.Sprintf("Azure Key Vault key with URL %s/keys/%s/%s", k.AzureKeyvaultKey.VaultUrl, k.AzureKeyvaultKey.Name, k.AzureKeyvaultKey.Version)
	default:
		return fmt.Sprintf("Unknown key type")
	}
}

func (ks Server) prompt(key Key, requestType string) error {
	keyString := keyToString(key)
	var response string
	for response != "y" && response != "n" {
		fmt.Printf("\nReceived %s request using %s. Respond to request? (y/n): ", requestType, keyString)
		_, err := fmt.Scanln(&response)
		if err != nil {
			return err
		}
	}
	if response == "n" {
		return grpc.Errorf(codes.PermissionDenied, "Request rejected by user")
	}
	return nil
}

// Decrypt takes a decrypt request and decrypts the provided ciphertext with the provided key, returning the decrypted
// result
func (ks Server) Decrypt(ctx context.Context,
	req *DecryptRequest) (*DecryptResponse, error) {
	key := *req.Key
	var response *DecryptResponse
	switch k := key.KeyType.(type) {
	case *Key_PgpKey:
		plaintext, err := ks.decryptWithPgp(k.PgpKey, req.Ciphertext)
		if err != nil {
			return nil, err
		}
		response = &DecryptResponse{
			Plaintext: plaintext,
		}
	case *Key_KmsKey:
		plaintext, err := ks.decryptWithKms(k.KmsKey, req.Ciphertext)
		if err != nil {
			return nil, err
		}
		response = &DecryptResponse{
			Plaintext: plaintext,
		}
	case *Key_GcpKmsKey:
		plaintext, err := ks.decryptWithGcpKms(k.GcpKmsKey, req.Ciphertext)
		if err != nil {
			return nil, err
		}
		response = &DecryptResponse{
			Plaintext: plaintext,
		}
	case *Key_AzureKeyvaultKey:
		plaintext, err := ks.decryptWithAzureKeyVault(k.AzureKeyvaultKey, req.Ciphertext)
		if err != nil {
			return nil, err
		}
		response = &DecryptResponse{
			Plaintext: plaintext,
		}
	case nil:
		return nil, grpc.Errorf(codes.NotFound, "Must provide a key")
	default:
		return nil, grpc.Errorf(codes.NotFound, "Unknown key type")
	}
	if ks.Prompt {
		err := ks.prompt(key, "decrypt")
		if err != nil {
			return nil, err
		}
	}
	return response, nil
}

func kmsKeyToMasterKey(key *KmsKey) kms.MasterKey {
	ctx := make(map[string]*string)
	for k, v := range key.Context {
		value := v // Allocate a new string to prevent the pointer below from referring to only the last iteration value
		ctx[k] = &value
	}
	return kms.MasterKey{
		Arn:               key.Arn,
		Role:              key.Role,
		EncryptionContext: ctx,
		AwsProfile:        key.AwsProfile,
	}
}<|MERGE_RESOLUTION|>--- conflicted
+++ resolved
@@ -29,21 +29,7 @@
 }
 
 func (ks *Server) encryptWithKms(key *KmsKey, plaintext []byte) ([]byte, error) {
-<<<<<<< HEAD
-	ctx := make(map[string]*string)
-	for k, v := range key.Context {
-		value := v
-		ctx[k] = &value
-	}
-	kmsKey := kms.MasterKey{
-		Arn:               key.Arn,
-		Role:              key.Role,
-		EncryptionContext: ctx,
-		AwsProfile:        key.AwsProfile,
-	}
-=======
 	kmsKey := kmsKeyToMasterKey(key)
->>>>>>> f2e48b1a
 	err := kmsKey.Encrypt(plaintext)
 	if err != nil {
 		return nil, err
@@ -83,21 +69,7 @@
 }
 
 func (ks *Server) decryptWithKms(key *KmsKey, ciphertext []byte) ([]byte, error) {
-<<<<<<< HEAD
-	ctx := make(map[string]*string)
-	for k, v := range key.Context {
-		value := v
-		ctx[k] = &value
-	}
-	kmsKey := kms.MasterKey{
-		Arn:               key.Arn,
-		Role:              key.Role,
-		EncryptionContext: ctx,
-		AwsProfile:        key.AwsProfile,
-	}
-=======
 	kmsKey := kmsKeyToMasterKey(key)
->>>>>>> f2e48b1a
 	kmsKey.EncryptedKey = string(ciphertext)
 	plaintext, err := kmsKey.Decrypt()
 	return []byte(plaintext), err
