package main

import (
	"io/ioutil"
	"path/filepath"

	"fmt"

	"go.mozilla.org/sops"
	"go.mozilla.org/sops/cmd/sops/codes"
	"go.mozilla.org/sops/cmd/sops/common"
	"go.mozilla.org/sops/keyservice"
)

type encryptOpts struct {
	Cipher            sops.Cipher
	InputStore        sops.Store
	OutputStore       sops.Store
	InputPath         string
	KeyServices       []keyservice.KeyServiceClient
	UnencryptedSuffix string
	EncryptedSuffix   string
	KeyGroups         []sops.KeyGroup
	GroupThreshold    int
}

func encrypt(opts encryptOpts) (encryptedFile []byte, err error) {
	// Load the file
	fileBytes, err := ioutil.ReadFile(opts.InputPath)
	if err != nil {
		return nil, common.NewExitError(fmt.Sprintf("Error reading file: %s", err), codes.CouldNotReadInputFile)
	}
	branch, err := opts.InputStore.Unmarshal(fileBytes)
	if err != nil {
		return nil, common.NewExitError(fmt.Sprintf("Error unmarshalling file: %s", err), codes.CouldNotReadInputFile)
	}
<<<<<<< HEAD
	path, err := filepath.Abs(opts.InputPath)
	if err != nil {
		return nil, err
	}
	tree := sops.Tree{
		Branch: branch,
		Metadata: sops.Metadata{
			KeyGroups:         opts.KeyGroups,
			UnencryptedSuffix: opts.UnencryptedSuffix,
			Version:           version,
			ShamirThreshold:   opts.GroupThreshold,
		},
		FilePath: path,
=======
	tree.Branch = branch
	tree.Metadata = sops.Metadata{
		KeyGroups:         opts.KeyGroups,
		UnencryptedSuffix: opts.UnencryptedSuffix,
		EncryptedSuffix:   opts.EncryptedSuffix,
		Version:           version,
		ShamirThreshold:   opts.GroupThreshold,
>>>>>>> b8c20518
	}
	dataKey, errs := tree.GenerateDataKeyWithKeyServices(opts.KeyServices)
	if len(errs) > 0 {
		err = fmt.Errorf("Could not generate data key: %s", errs)
		return nil, err
	}

	err = common.EncryptTree(common.EncryptTreeOpts{
		DataKey: dataKey,
		Tree:    &tree,
		Cipher:  opts.Cipher,
	})
	if err != nil {
		return nil, err
	}

	encryptedFile, err = opts.OutputStore.MarshalWithMetadata(tree.Branch, tree.Metadata)
	if err != nil {
		return nil, common.NewExitError(fmt.Sprintf("Could not marshal tree: %s", err), codes.ErrorDumpingTree)
	}
	return
}<|MERGE_RESOLUTION|>--- conflicted
+++ resolved
@@ -34,7 +34,6 @@
 	if err != nil {
 		return nil, common.NewExitError(fmt.Sprintf("Error unmarshalling file: %s", err), codes.CouldNotReadInputFile)
 	}
-<<<<<<< HEAD
 	path, err := filepath.Abs(opts.InputPath)
 	if err != nil {
 		return nil, err
@@ -44,19 +43,11 @@
 		Metadata: sops.Metadata{
 			KeyGroups:         opts.KeyGroups,
 			UnencryptedSuffix: opts.UnencryptedSuffix,
+			EncryptedSuffix:   opts.EncryptedSuffix,
 			Version:           version,
 			ShamirThreshold:   opts.GroupThreshold,
 		},
 		FilePath: path,
-=======
-	tree.Branch = branch
-	tree.Metadata = sops.Metadata{
-		KeyGroups:         opts.KeyGroups,
-		UnencryptedSuffix: opts.UnencryptedSuffix,
-		EncryptedSuffix:   opts.EncryptedSuffix,
-		Version:           version,
-		ShamirThreshold:   opts.GroupThreshold,
->>>>>>> b8c20518
 	}
 	dataKey, errs := tree.GenerateDataKeyWithKeyServices(opts.KeyServices)
 	if len(errs) > 0 {
