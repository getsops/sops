--- conflicted
+++ resolved
@@ -2427,22 +2427,17 @@
 			ageMasterKeys = append(ageMasterKeys, k)
 		}
 	}
-<<<<<<< HEAD
 	if c.String("oci-kms") != "" {
 		for _, k := range ocikms.MasterKeysFromOCIDString(c.String("oci-kms")) {
 			ociMasterKeys = append(ociMasterKeys, k)
 		}
 	}
 	if c.String("kms") == "" && c.String("pgp") == "" && c.String("gcp-kms") == "" && c.String("azure-kv") == "" && c.String("hc-vault-transit") == "" && c.String("age") == "" && c.String("oci-kms") == "" {
-		conf, err := loadConfig(c, file, kmsEncryptionContext)
-=======
-	if c.String("kms") == "" && c.String("pgp") == "" && c.String("gcp-kms") == "" && c.String("azure-kv") == "" && c.String("hc-vault-transit") == "" && c.String("age") == "" {
 		conf := optionalConfig
 		var err error
 		if conf == nil {
 			conf, err = loadConfig(c, file, kmsEncryptionContext)
 		}
->>>>>>> 2ade87bd
 		// config file might just not be supplied, without any error
 		if conf == nil {
 			errMsg := "config file not found, or has no creation rules, and no keys provided through command line options"
