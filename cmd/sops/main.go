--- conflicted
+++ resolved
@@ -4,11 +4,7 @@
 	"context"
 	encodingjson "encoding/json"
 	"fmt"
-<<<<<<< HEAD
-
-=======
 	"io"
->>>>>>> a11b859e
 	"net"
 	"net/url"
 	"os"
@@ -586,7 +582,6 @@
 						pgpFps := c.StringSlice("pgp")
 						kmsArns := c.StringSlice("kms")
 						gcpKmses := c.StringSlice("gcp-kms")
-						ovhKmses := c.StringSlice("ovh-kms")
 						vaultURIs := c.StringSlice("hc-vault-transit")
 						azkvs := c.StringSlice("azure-kv")
 						ageRecipients := c.StringSlice("age")
@@ -1155,14 +1150,6 @@
 					Usage: "remove the provided comma-separated list of PGP fingerprints from the list of master keys on the given file",
 				},
 				cli.StringFlag{
-					Name:  "add-ovh-kms",
-					Usage: "add the provided comma-separated list of OVH KMS key resource IDs from the list of master keys on the given file",
-				},
-				cli.StringFlag{
-					Name:  "rm-ovh-kms",
-					Usage: "remove the provided comma-separated list of OVH KMS key resource IDs from the list of master keys on the given file",
-				},
-				cli.StringFlag{
 					Name:  "filename-override",
 					Usage: "Use this filename instead of the provided argument for loading configuration, and for determining input type and output type",
 				},
